--- conflicted
+++ resolved
@@ -5,11 +5,7 @@
 from twisted.protocols.basic import Int32StringReceiver
 from carbon.conf import settings
 from carbon.util import pickle
-<<<<<<< HEAD
-from carbon import log, state, instrumentation
-=======
-from carbon import log, state, events, instrumentation, pipeline
->>>>>>> 5505662d
+from carbon import log, state, instrumentation, pipeline
 
 
 SEND_QUEUE_LOW_WATERMARK = settings.MAX_QUEUE_SIZE * 0.8
