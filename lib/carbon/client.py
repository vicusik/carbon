--- conflicted
+++ resolved
@@ -1,3 +1,6 @@
+from collections import deque
+from time import time
+
 from twisted.application.service import Service
 from twisted.internet import reactor
 from twisted.internet.defer import Deferred, DeferredList
@@ -5,13 +8,7 @@
 from twisted.protocols.basic import Int32StringReceiver
 from carbon.conf import settings
 from carbon.util import pickle
-<<<<<<< HEAD
 from carbon import events, instrumentation, log, pipeline, state
-=======
-from carbon import log, state, instrumentation
-from collections import deque
-from time import time
->>>>>>> 180a2c46
 
 
 SEND_QUEUE_LOW_WATERMARK = settings.MAX_QUEUE_SIZE * settings.QUEUE_LOW_WATERMARK_PCT
@@ -26,17 +23,10 @@
     # Define internal metric names
     self.lastResetTime = time()
     self.destinationName = self.factory.destinationName
-<<<<<<< HEAD
     self.queuedUntilReady = 'destinations.%s.queued_until_destination_ready' % self.destinationName
     self.relayMaxQueueLength = 'destinations.%s.relay_max_queue_length' % self.destinationName
-=======
-    self.queuedUntilReady = 'destinations.%s.queuedUntilReady' % self.destinationName
-    self.sent = 'destinations.%s.sent' % self.destinationName
-    self.relayMaxQueueLength = 'destinations.%s.relayMaxQueueLength' % self.destinationName
-    self.batchesSent = 'destinations.%s.batchesSent' % self.destinationName
-
-    self.slowConnectionReset = 'destinations.%s.slowConnectionReset' % self.destinationName
->>>>>>> 180a2c46
+    self.batchesSent = 'destinations.%s.batches_sent' % self.destinationName
+    self.slowConnectionReset = 'destinations.%s.slow_connection_resets' % self.destinationName
 
     self.factory.connectionMade.callback(self)
     self.factory.connectionMade = Deferred()
@@ -67,16 +57,10 @@
     reactor.callLater(settings.TIME_TO_DEFER_SENDING, self.sendQueued)
 
   def _sendDatapoints(self, datapoints):
-<<<<<<< HEAD
     self.sendString(pickle.dumps(datapoints, protocol=-1))
     instrumentation.increment(self.sent, len(datapoints))
+    instrumentation.increment(self.batchesSent)
     self.factory.checkQueue()
-=======
-      self.sendString(pickle.dumps(datapoints, protocol=-1))
-      instrumentation.increment(self.sent, len(datapoints))
-      instrumentation.increment(self.batchesSent)
-      self.factory.checkQueue()
->>>>>>> 180a2c46
 
   def sendQueued(self):
     """This should be the only method that will be used to send stats.
@@ -109,12 +93,12 @@
       return
     if not self.factory.hasQueuedDatapoints():
       return
-    
+
     if settings.USE_RATIO_RESET is True:
       if not self.connectionQualityMonitor():
         self.resetConnectionForQualityReasons("Sent: {0}, Received: {1}".format(
-          instrumentation.prior_stats.get(self.sent, 0),
-          instrumentation.prior_stats.get('metricsReceived', 0)))
+          instrumentation.prior_data.get(self.sent, 0),
+          instrumentation.prior_data.get('metricsReceived', 0)))
 
     self._sendDatapoints(self.factory.takeSomeFromQueue())
     if (self.factory.queueFull.called and
@@ -139,8 +123,8 @@
     False means that quality is bad
 
     """
-    destination_sent = float(instrumentation.prior_stats.get(self.sent, 0))
-    total_received = float(instrumentation.prior_stats.get('metricsReceived', 0))
+    destination_sent = float(instrumentation.prior_data.get(self.sent, 0))
+    total_received = float(instrumentation.prior_data.get('metricsReceived', 0))
     instrumentation.increment(self.slowConnectionReset, 0)
     if total_received < settings.MIN_RESET_STAT_FLOW:
       return True
@@ -191,16 +175,10 @@
     self.connectionMade = Deferred()
     self.connectionLost = Deferred()
     # Define internal metric names
-<<<<<<< HEAD
     self.attemptedRelays = 'destinations.%s.attempted_relays' % self.destinationName
     self.fullQueueDrops = 'destinations.%s.full_queue_drops' % self.destinationName
     self.queuedUntilConnected = 'destinations.%s.queued_until_connected' % self.destinationName
 
-=======
-    self.attemptedRelays = 'destinations.%s.attemptedRelays' % self.destinationName
-    self.fullQueueDrops = 'destinations.%s.fullQueueDrops' % self.destinationName
-    self.queuedUntilConnected = 'destinations.%s.queuedUntilConnected' % self.destinationName
->>>>>>> 180a2c46
   def queueFullCallback(self, result):
     events.cacheFull()
     log.clients('%s send queue is full (%d datapoints)' % (self, result))
