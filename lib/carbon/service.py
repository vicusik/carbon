--- conflicted
+++ resolved
@@ -123,6 +123,10 @@
 
     if settings.RELAY_METHOD == 'consistent-hashing':
         router = ConsistentHashingRouter(settings.REPLICATION_FACTOR)
+    elif settings.RELAY_METHOD == 'aggregated-consistent-hashing':
+      from carbon.aggregator.rules import RuleManager
+      RuleManager.read_from(settings["aggregation-rules"])
+      router = AggregatedConsistentHashingRouter(RuleManager, settings.REPLICATION_FACTOR)
     elif settings.RELAY_METHOD == 'relay-rules':
         router = RelayRulesRouter()
 
@@ -173,13 +177,6 @@
         amqp_spec     = settings.AMQP_SPEC
         amqp_exchange_name = settings.AMQP_EXCHANGE
 
-<<<<<<< HEAD
-def createRelayService(config):
-    from carbon.routers import RelayRulesRouter, ConsistentHashingRouter, AggregatedConsistentHashingRouter
-    from carbon.client import CarbonClientManager
-    from carbon.conf import settings
-    from carbon import events
-=======
         factory = amqp_listener.createAMQPListener(
             amqp_user, amqp_password,
             vhost=amqp_vhost, spec=amqp_spec,
@@ -187,7 +184,6 @@
             verbose=amqp_verbose)
         service = TCPClient(amqp_host, int(amqp_port), factory)
         service.setServiceParent(root_service)
->>>>>>> 5505662d
 
     for listener in settings.LISTENERS:
         port = listener['port']
@@ -199,19 +195,7 @@
         elif listener['protocol'] == 'udp':
             service = UDPServer(port, MetricDatagramReceiver(), interface=interface)
 
-<<<<<<< HEAD
-    # Configure application components
-    if settings.RELAY_METHOD == 'rules':
-      router = RelayRulesRouter(settings["relay-rules"])
-    elif settings.RELAY_METHOD == 'consistent-hashing':
-      router = ConsistentHashingRouter(settings.REPLICATION_FACTOR)
-    elif settings.RELAY_METHOD == 'aggregated-consistent-hashing':
-      from carbon.aggregator.rules import RuleManager
-      RuleManager.read_from(settings["aggregation-rules"])
-      router = AggregatedConsistentHashingRouter(RuleManager, settings.REPLICATION_FACTOR)
-=======
         service.setServiceParent(root_service)
->>>>>>> 5505662d
 
     if settings.ENABLE_MANHOLE:
         from carbon import manhole
