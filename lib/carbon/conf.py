"""Copyright 2009 Chris Davis

Licensed under the Apache License, Version 2.0 (the "License");
you may not use this file except in compliance with the License.
You may obtain a copy of the License at

   http://www.apache.org/licenses/LICENSE-2.0

Unless required by applicable law or agreed to in writing, software
distributed under the License is distributed on an "AS IS" BASIS,
WITHOUT WARRANTIES OR CONDITIONS OF ANY KIND, either express or implied.
See the License for the specific language governing permissions and
limitations under the License."""

import os
import sys
import pwd
import errno
import re

from os.path import join, basename, dirname, normpath, exists, isdir
from glob import glob

from carbon.storage import StorageRule
from carbon.database import TimeSeriesDatabase
from carbon import log, util, state

from twisted.python import usage


LISTENER_TYPES = (
  'plaintext-receiver',
  'pickle-receiver',
)

defaults = dict(
<<<<<<< HEAD
  USER="",
  MAX_CACHE_SIZE=float('inf'),
  MAX_UPDATES_PER_SECOND=500,
  MAX_CREATES_PER_MINUTE=float('inf'),
  LINE_RECEIVER_INTERFACE='0.0.0.0',
  LINE_RECEIVER_PORT=2003,
  ENABLE_UDP_LISTENER=False,
  UDP_RECEIVER_INTERFACE='0.0.0.0',
  UDP_RECEIVER_PORT=2003,
  PICKLE_RECEIVER_INTERFACE='0.0.0.0',
  PICKLE_RECEIVER_PORT=2004,
  CACHE_QUERY_INTERFACE='0.0.0.0',
  CACHE_QUERY_PORT=7002,
  LOG_UPDATES=True,
  WHISPER_AUTOFLUSH=False,
  WHISPER_SPARSE_CREATE=False,
  WHISPER_LOCK_WRITES=False,
  MAX_DATAPOINTS_PER_MESSAGE=500,
=======
  # aggregation.conf
>>>>>>> 88fcc76d
  MAX_AGGREGATION_INTERVALS=5,
  ENABLE_AGGREGATION_FILTERING=False,

  # amqp.conf
  ENABLE_AMQP=False,
  AMQP_HOST='localhost',
  AMQP_PORT=5672,
  AMQP_USER='guest',
  AMQP_PASSWORD='guest',
  AMQP_VHOST='/',
  AMQP_EXCHANGE='graphite',
  AMQP_METRIC_NAME_IN_BODY=False,
  AMQP_VERBOSE=False,
  BIND_PATTERNS='#',

  # daemon.conf
  USER='',
  PIPELINE=[],
  USE_INSECURE_UNPICKLER=False,

  # db.conf
  DATABASE='whisper',
  LOCAL_DATA_DIR='/opt/graphite/storage/whisper',

  # listeners.conf
  LISTENERS=[],

  # management.conf
  ENABLE_MANHOLE=False,
  MANHOLE_INTERFACE='127.0.0.1',
  MANHOLE_PORT= 7022,
  MANHOLE_USER='admin',
  MANHOLE_PUBLIC_KEY=None,

  # relay.conf
  DESTINATIONS=[],
  MAX_DATAPOINTS_PER_MESSAGE=500,
  MAX_QUEUE_SIZE=10000,
  RELAY_METHOD='rules',
  REPLICATION_FACTOR=1,
  USE_FLOW_CONTROL=True,
<<<<<<< HEAD
  USE_INSECURE_UNPICKLER=False,
  USE_WHITELIST=False,
  CARBON_METRIC_PREFIX='carbon',
  CARBON_METRIC_INTERVAL=60,
=======

  # writer.conf
  MAX_CACHE_SIZE=2000000,
  MAX_WRITES_PER_SECOND=600,
  MAX_CREATES_PER_MINUTE=50,
  LOG_WRITES=True,
  CACHE_QUERY_PORT=7002,
  CACHE_QUERY_INTERFACE='0.0.0.0',
  WHITELISTS_DIR='/opt/graphite/storage/lists',
>>>>>>> 88fcc76d
)


class CarbonConfiguration(dict):
  def __init__(self):
    self.update(defaults)
    self.config_dir = None

  def __getitem__(self, key):
    if key in self:
      return dict.__getitem__(self, key)
    else:
      raise ConfigError("Missing expected configuration \"%s\"" % key)

  def __setitem__(self, key, value):
    dict.__setitem__(self, key, value)

  def __getattribute__(self, attr):
    try:
      return object.__getattribute__(self, attr)
    except AttributeError:
      return self[attr]

  def use_config_directory(self, config_dir):
    self.config_dir = config_dir
    config_paths = glob(join(config_dir, '*.conf'))
    self.config_files = [basename(path) for path in config_paths]

  def file_exists(self, filename):
    if self.config_dir is None:
      raise ConfigError("use_config_directory() has not been called yet")
    return filename in self.config_files

  def get_path(self, filename):
    if self.config_dir is None:
      raise ConfigError("use_config_directory() has not been called yet")

    path = join(self.config_dir, filename)
    if not exists(path):
      raise ConfigError("No such file %s" % path)
    return path
 
  def read_file(self, filename, ordered_items=False, store=True):
    path = self.get_path(filename)
    settings = {}
    names = [] # keep track of order of global names
    context = settings # start out in the global context

    # Parsing logic
    for line in open(path):
      line = line.strip()

      if line.startswith('#') or not line:
        continue

      if line.startswith('[') and line.endswith(']'):
        context_name = line[1:-1]
        names.append(context_name)
        context = settings[context_name] = {}
        continue

      elif '=' in line:
        key, value = line.split('=', 1)
        key, value = key.strip(), value.strip()

        if context is settings: # globals
          names.append(key)

        if key in defaults:
          valueType = type(defaults[key])
        else:
          valueType = str

        if valueType is list:
          value = [v.strip() for v in value.split(',')]

        elif valueType is bool:
          if value.lower() == 'true':
            value = True
          elif value.lower() == 'false':
            value = False
          else:
            raise ConfigError("%s must be either \"true\" or \"false\"" % key, filename=filename)

        elif valueType in (int, long, float):
          value = valueType(value)

        context[key] = value

      else:
        raise ConfigError("Invalid line: %s" % line, filename=filename)

    # Absorb settings from this file
    if store:
      self.update(settings)

    # Return only what this file defined
    if ordered_items:
      return [(name, settings[name]) for name in names]
    else:
      return settings

  def read_filters(self, filename):
    path = self.get_path(filename)
    filters = []
    for line in open(path):
      line = line.strip()
      if line.startswith('#') or not line:
        continue
      try:
        action, regex_pattern = line.split(' ', 1)
      except:
        raise ConfigError("Invalid filter line: %s" % line)
      else:
        filters.append( Filter(action, regex_pattern) )

    return filters


class Filter(object):
  def __init__(self, action, regex_pattern):
    if action not in ('include', 'exclude'):
      raise ValueError("Invalid filter action '%s'" % action)
    self.action = action
    self.regex = re.compile(regex_pattern)

  def allow(self, metric):
    matches = bool(self.regex.search(metric))
    if self.action == 'include':
      return matches
    else:
      return not matches


# The global settings singleton
settings = CarbonConfiguration()
state.settings = settings


class ConfigError(Exception):
  def __init__(self, message, filename=None):
    if filename:
      self.message = "%s: %s" % (filename, message)
    else:
      self.message = message
    self.filename = filename

  def __repr__(self):
    return '<ConfigError(%s)>' % self.message
  __str__ = __repr__



class CarbonDaemonOptions(usage.Options):
    optFlags = [
        ["debug", "", "Run in debug mode."],
        ]

    optParameters = [
        ["config", "c", None, "Use configs from the given directory"],
        ["logdir", "", None, "Write logs to the given directory."],
        ["whitelist", "", None, "List of metric patterns to allow."],
        ["blacklist", "", None, "List of metric patterns to disallow."],
        ]

    def postOptions(self):
        # Use provided pidfile (if any) as default for configuration. If it's
        # set to 'twistd.pid', that means no value was provided and the default
        # was used.
        pidfile = self.parent["pidfile"]
        if pidfile.endswith("twistd.pid"):
            pidfile = None
        self["pidfile"] = pidfile

        # Enforce a default umask of '022' if none was set.
        if not self.parent.has_key("umask") or self.parent["umask"] is None:
            self.parent["umask"] = 022

        # Read extra settings from the configuration file.
        read_configs(self['instance'], self)

        # Set process uid/gid by changing the parent config, if a user was
        # provided in the configuration file.
        if settings.USER:
            self.parent["uid"], self.parent["gid"] = (
                pwd.getpwnam(settings.USER)[2:4])

        # Set the pidfile in parent config to the value that was computed by
        # C{read_configs}.
        self.parent["pidfile"] = settings["pidfile"]

<<<<<<< HEAD
        storage_schemas = join(settings["CONF_DIR"], "storage-schemas.conf")
        if not exists(storage_schemas):
            print "Error: missing required config %s" % storage_schemas
            sys.exit(1)

        if settings.WHISPER_AUTOFLUSH:
            log.msg("Enabling Whisper autoflush")
            whisper.AUTOFLUSH = True

        if settings.WHISPER_LOCK_WRITES:
            if whisper.CAN_LOCK:
                log.msg("Enabling Whisper file locking")
                whisper.LOCK = True
            else:
                log.err("WHISPER_LOCK_WRITES is enabled but import of fcntl module failed.")

=======
>>>>>>> 88fcc76d
        if not "action" in self:
            self["action"] = "start"
        self.handleAction()

        # If we are not running in debug mode or non-daemon mode, then log to a
        # directory, otherwise log output will go to stdout. If parent options
        # are set to log to syslog, then use that instead.
        if not self["debug"]:
            if self.parent.get("syslog", None):
                log.logToSyslog(self.parent["prefix"])
            elif not self.parent["nodaemon"]:
                logdir = settings.LOG_DIR
                if not isdir(logdir):
                    os.makedirs(logdir)
                log.logToDir(logdir)

        if self["whitelist"] is None:
            self["whitelist"] = join(settings["CONF_DIR"], "whitelist.conf")
        settings["whitelist"] = self["whitelist"]

        if self["blacklist"] is None:
            self["blacklist"] = join(settings["CONF_DIR"], "blacklist.conf")
        settings["blacklist"] = self["blacklist"]

    def parseArgs(self, *args):
        if len(args) == 2:
            self["instance"] = args[0]
            self["action"] = args[1]

    def handleAction(self):
        """Handle extra argument for backwards-compatibility.

        * C{start} will simply do minimal pid checking and otherwise let twistd
              take over.
        * C{stop} will kill an existing running process if it matches the
              C{pidfile} contents.
        * C{status} will simply report if the process is up or not.
        """
        action = self["action"]
        pidfile = self.parent["pidfile"]
        instance = self["instance"]

        if action == "stop":
            if not exists(pidfile):
                print "Pidfile %s does not exist" % pidfile
                raise SystemExit(0)
            pf = open(pidfile, 'r')
            try:
                pid = int(pf.read().strip())
                pf.close()
            except:
                print "Could not read pidfile %s" % pidfile
                raise SystemExit(1)
            print "Sending kill signal to pid %d" % pid
            try:
                os.kill(pid, 15)
            except OSError, e:
                if e.errno == errno.ESRCH:
                    print "No process with pid %d running" % pid
                else:
                    raise

            raise SystemExit(0)

        elif action == "status":
            if not exists(pidfile):
                print "carbon-daemon %s is not running" % instance
                raise SystemExit(1)
            pf = open(pidfile, "r")
            try:
                pid = int(pf.read().strip())
                pf.close()
            except:
                print "Failed to read pid from %s" % pidfile
                raise SystemExit(1)

            if _process_alive(pid):
                print ("carbon-daemon %s is running with pid %d" %
                       (instance, pid))
                raise SystemExit(0)
            else:
                print "carbon-daemon %s is not running" % instance
                raise SystemExit(1)

        elif action == "start":
            if exists(pidfile):
<<<<<<< HEAD
                pf = open(pidfile, 'r')
                try:
                    pid = int(pf.read().strip())
                    pf.close()
                except:
                    print "Could not read pidfile %s" % pidfile
                    raise SystemExit(1)
                if _process_alive(pid):
                    print ("%s (instance %s) is already running with pid %d" %
                           (program, instance, pid))
                    raise SystemExit(1)
                else:
                    print "Removing stale pidfile %s" % pidfile
                    try:
                        os.unlink(pidfile)
                    except:
                        print "Could not remove pidfile %s" % pidfile

            print "Starting %s (instance %s)" % (program, instance)
=======
                print ("Pidfile %s already exists, is %s already running?" %
                       (pidfile, instance))
                raise SystemExit(1)
            print "Starting carbon-daemon %s" % instance
>>>>>>> 88fcc76d

        else:
            print "Invalid action '%s'" % action
            print "Valid actions: start stop status"
            raise SystemExit(1)


<<<<<<< HEAD
class CarbonAggregatorOptions(CarbonCacheOptions):

    optParameters = [
        ["rules", "", None, "Use the given aggregation rules file."],
        ["rewrite-rules", "", None, "Use the given rewrite rules file."],
        ] + CarbonCacheOptions.optParameters

    def postOptions(self):
        CarbonCacheOptions.postOptions(self)
        if self["rules"] is None:
            self["rules"] = join(settings["CONF_DIR"], "aggregation-rules.conf")
        settings["aggregation-rules"] = self["rules"]

        if self["rewrite-rules"] is None:
            self["rewrite-rules"] = join(settings["CONF_DIR"],
                                         "rewrite-rules.conf")
        settings["rewrite-rules"] = self["rewrite-rules"]


class CarbonRelayOptions(CarbonCacheOptions):

    optParameters = [
        ["rules", "", None, "Use the given relay rules file."],
        ] + CarbonCacheOptions.optParameters

    def postOptions(self):
        CarbonCacheOptions.postOptions(self)
        if self["rules"] is None:
            self["rules"] = join(settings["CONF_DIR"], "relay-rules.conf")
        settings["relay-rules"] = self["rules"]

        if settings["RELAY_METHOD"] not in ("rules", "consistent-hashing"):
            print ("In carbon.conf, RELAY_METHOD must be either 'rules' or "
                   "'consistent-hashing'. Invalid value: '%s'" %
                   settings.RELAY_METHOD)
            sys.exit(1)


def get_default_parser(usage="%prog [options] <start|stop|status>"):
    """Create a parser for command line options."""
    parser = OptionParser(usage=usage)
    parser.add_option(
        "--debug", action="store_true",
        help="Run in the foreground, log to stdout")
    parser.add_option(
        "--profile",
        help="Record performance profile data to the given file")
    parser.add_option(
        "--pidfile", default=None,
        help="Write pid to the given file")
    parser.add_option(
        "--config",
        default=None,
        help="Use the given config file")
    parser.add_option(
      "--whitelist",
      default=None,
      help="Use the given whitelist file")
    parser.add_option(
      "--blacklist",
      default=None,
      help="Use the given blacklist file")
    parser.add_option(
        "--logdir",
        default=None,
        help="Write logs in the given directory")
    parser.add_option(
        "--instance",
        default='a',
        help="Manage a specific carbon instance")

    return parser


def get_parser(name):
    parser = get_default_parser()
    if name == "carbon-aggregator":
        parser.add_option(
            "--rules",
            default=None,
            help="Use the given aggregation rules file.")
        parser.add_option(
            "--rewrite-rules",
            default=None,
            help="Use the given rewrite rules file.")
    elif name == "carbon-relay":
        parser.add_option(
            "--rules",
            default=None,
            help="Use the given relay rules file.")
    return parser


def parse_options(parser, args):
=======
def read_configs(instance, options):
>>>>>>> 88fcc76d
    """
    Read settings for 'instance' from configuration dir specified by
    'options["config"]', with missing values provided by 'defaults'.
    """
<<<<<<< HEAD
    settings = Settings()
    settings.update(defaults)

    # Initialize default values if not set yet.
    for name, value in kwargs.items():
        settings.setdefault(name, value)

    graphite_root = kwargs.get("ROOT_DIR")
    if graphite_root is None:
        graphite_root = os.environ.get('GRAPHITE_ROOT')
    if graphite_root is None:
        raise ValueError("Either ROOT_DIR or GRAPHITE_ROOT "
                         "needs to be provided.")
=======
    graphite_root = os.environ['GRAPHITE_ROOT']
>>>>>>> 88fcc76d

    # Default config directory to root-relative, unless overriden by the
    # 'GRAPHITE_CONF_DIR' environment variable.
    settings.setdefault("CONF_DIR",
                        os.environ.get("GRAPHITE_CONF_DIR",
                                       join(graphite_root, "conf")))
    if options["config"] is None:
        options["config"] = join(settings["CONF_DIR"], "carbon-daemons", instance)
    else:
        # Set 'CONF_DIR' to the parent directory of the 'carbon.conf' config
        # file.
        settings["CONF_DIR"] = dirname(normpath(options["config"]))

    # Storage directory can be overriden by the 'GRAPHITE_STORAGE_DIR'
    # environment variable. It defaults to a path relative to GRAPHITE_ROOT
    # for backwards compatibility though.
    settings.setdefault("STORAGE_DIR",
                        os.environ.get("GRAPHITE_STORAGE_DIR",
                                       join(graphite_root, "storage")))

    # By default, everything is written to subdirectories of the storage dir.
    settings.setdefault(
        "PID_DIR", settings["STORAGE_DIR"])
    settings.setdefault(
        "LOG_DIR", join(settings["STORAGE_DIR"], "log", "carbon-daemons", instance))

<<<<<<< HEAD
    if not exists(config):
        raise ValueError("Error: missing required config %r" % config)

    settings.readFrom(config, section)
    settings.setdefault("instance", options["instance"])

    # If a specific instance of the program is specified, augment the settings
    # with the instance-specific settings and provide sane defaults for
    # optional settings.
    if options["instance"]:
        settings.readFrom(config,
                          "%s:%s" % (section, options["instance"]))
        settings["pidfile"] = (
            options["pidfile"] or
            join(settings["PID_DIR"], "%s-%s.pid" %
                 (program, options["instance"])))
        settings["LOG_DIR"] = (options["logdir"] or
                              join(settings["LOG_DIR"],
                                "%s-%s" % (program ,options["instance"])))
=======
    # Read --config options
    config_dir = options["config"]
    if not exists(config_dir):
        print "Config directory %s does not exist" % config_dir
        sys.exit(1)

    # Start reading config files
    settings.use_config_directory(config_dir)

    daemon_settings = settings.read_file('daemon.conf')
    pipeline = daemon_settings['PIPELINE']
    if not pipeline:
      raise ConfigError("Empty pipeline? You lazy bastard...")

    if pipeline.count('write') + pipeline.count('relay') != 1:
      raise ConfigError("Exactly one 'write' or 'relay' must exist "
                        "in PIPELINE", filename='daemon.conf')

    settings['LISTENERS'] = settings.read_file('listeners.conf').values()
    if not settings['LISTENERS']:
      raise ConfigError("At least one listener must be defined "
                        "in listeners.conf")

    # Apply listener defaults
    for listener in settings['LISTENERS']:
        listener['port'] = int(listener['port'])
        listener.setdefault('interface', '0.0.0.0')
        listener.setdefault('protocol', 'tcp')
        if listener['protocol'] not in ('tcp', 'udp'):
           raise ConfigError("Invalid protocol \"%s\"" % listener['protocol'])
        if listener['type'] not in LISTENER_TYPES:
            raise ConfigError("Invalid listener type \"%s\"" % listener['type'])
        if listener['protocol'] == 'udp' and listener['type'] != 'plaintext-receiver':
            raise ConfigError("UDP listeners only support type=plaintext-receiver")

    # Type-specific configs
    destiny = pipeline[-1]
    if destiny == 'write':
      settings['DAEMON_TYPE'] = 'write'
      read_writer_configs()
    elif destiny == 'relay':
      settings['DAEMON_TYPE'] = 'relay'
      read_relay_configs()
>>>>>>> 88fcc76d
    else:
      raise ConfigError("Invalid pipeline destination \"" + destiny +
                        "\" must be \"write\" or \"relay\"")

    # Pull in optional configs
    optional_configs = [
      'aggregation.conf',
      'amqp.conf',
      'management.conf',
    ]
    for filename in optional_configs:
      if settings.file_exists(filename):
        settings.read_file(filename)

    settings["pidfile"] = (
        options["pidfile"] or
        join(settings["PID_DIR"], '%s.pid' % instance))
    settings["LOG_DIR"] = (options["logdir"] or settings["LOG_DIR"])

    return settings


def read_writer_configs():
  db_settings = settings.read_file('db.conf')
  writer_settings = settings.read_file('writer.conf')

  db = db_settings['DATABASE']
  if db not in ('whisper', 'ceres'):
    raise ConfigError("Invalid DATABASE \"%s\" must be whisper or ceres." % db)

  settings['STORAGE_RULES'] = load_storage_rules(settings)
  settings['CACHE_SIZE_LOW_WATERMARK'] = settings.MAX_CACHE_SIZE * 0.95

  # Database-specific settings
  if db not in TimeSeriesDatabase.plugins:
    raise ConfigError("No database plugin implemented for '%s'" % db)

  DatabasePlugin = TimeSeriesDatabase.plugins[db]
  state.database = DatabasePlugin(settings)


def load_storage_rules(settings):
  storage_rules = settings.read_file('storage-rules.conf', ordered_items=True)
  if [k for (k,v) in storage_rules if not isinstance(v, dict)]:
    raise ConfigError("Global settings not allowed in storage-rules.conf")

  # There is almost certainly a better way to set this up.
  default_storage_rule = {
    'match-all' : 'true',
    'retentions' : '1m:1w', # minutely data for a week
    'xfilesfactor' : 0.5,
    'aggregation-method' : 'average',
  }

  if 'default' in storage_rules:
    default_storage_rule.update(storage_rules.pop('default'))

  storage_rules.append(('default', default_storage_rule))
  return [StorageRule(values) for name, values in storage_rules]


def read_relay_configs():
  relay_settings = settings.read_file('relay.conf')

  method = relay_settings['RELAY_METHOD']
  if method not in ('consistent-hashing', 'relay-rules'):
    raise ConfigError("Invalid RELAY_METHOD \"" + method + "\" must be "
                      "one of: consistent-hashing, relay-rules")

  if not relay_settings['DESTINATIONS']:
    raise ConfigError("relay.conf DESTINATIONS cannot be empty")

  settings['DESTINATIONS'] = util.parseDestinations(relay_settings['DESTINATIONS'])


def _process_alive(pid):
    if exists("/proc"):
        return exists("/proc/%d" % pid)
    else:
        try:
            os.kill(int(pid), 0)
            return True
        except OSError, err:
            return err.errno == errno.EPERM

<|MERGE_RESOLUTION|>--- conflicted
+++ resolved
@@ -34,28 +34,7 @@
 )
 
 defaults = dict(
-<<<<<<< HEAD
-  USER="",
-  MAX_CACHE_SIZE=float('inf'),
-  MAX_UPDATES_PER_SECOND=500,
-  MAX_CREATES_PER_MINUTE=float('inf'),
-  LINE_RECEIVER_INTERFACE='0.0.0.0',
-  LINE_RECEIVER_PORT=2003,
-  ENABLE_UDP_LISTENER=False,
-  UDP_RECEIVER_INTERFACE='0.0.0.0',
-  UDP_RECEIVER_PORT=2003,
-  PICKLE_RECEIVER_INTERFACE='0.0.0.0',
-  PICKLE_RECEIVER_PORT=2004,
-  CACHE_QUERY_INTERFACE='0.0.0.0',
-  CACHE_QUERY_PORT=7002,
-  LOG_UPDATES=True,
-  WHISPER_AUTOFLUSH=False,
-  WHISPER_SPARSE_CREATE=False,
-  WHISPER_LOCK_WRITES=False,
-  MAX_DATAPOINTS_PER_MESSAGE=500,
-=======
   # aggregation.conf
->>>>>>> 88fcc76d
   MAX_AGGREGATION_INTERVALS=5,
   ENABLE_AGGREGATION_FILTERING=False,
 
@@ -84,6 +63,8 @@
   LISTENERS=[],
 
   # management.conf
+  CARBON_METRIC_PREFIX='carbon',
+  CARBON_METRIC_INTERVAL=60,
   ENABLE_MANHOLE=False,
   MANHOLE_INTERFACE='127.0.0.1',
   MANHOLE_PORT= 7022,
@@ -97,12 +78,6 @@
   RELAY_METHOD='rules',
   REPLICATION_FACTOR=1,
   USE_FLOW_CONTROL=True,
-<<<<<<< HEAD
-  USE_INSECURE_UNPICKLER=False,
-  USE_WHITELIST=False,
-  CARBON_METRIC_PREFIX='carbon',
-  CARBON_METRIC_INTERVAL=60,
-=======
 
   # writer.conf
   MAX_CACHE_SIZE=2000000,
@@ -112,7 +87,6 @@
   CACHE_QUERY_PORT=7002,
   CACHE_QUERY_INTERFACE='0.0.0.0',
   WHITELISTS_DIR='/opt/graphite/storage/lists',
->>>>>>> 88fcc76d
 )
 
 
@@ -274,8 +248,6 @@
     optParameters = [
         ["config", "c", None, "Use configs from the given directory"],
         ["logdir", "", None, "Write logs to the given directory."],
-        ["whitelist", "", None, "List of metric patterns to allow."],
-        ["blacklist", "", None, "List of metric patterns to disallow."],
         ]
 
     def postOptions(self):
@@ -304,32 +276,12 @@
         # C{read_configs}.
         self.parent["pidfile"] = settings["pidfile"]
 
-<<<<<<< HEAD
-        storage_schemas = join(settings["CONF_DIR"], "storage-schemas.conf")
-        if not exists(storage_schemas):
-            print "Error: missing required config %s" % storage_schemas
-            sys.exit(1)
-
-        if settings.WHISPER_AUTOFLUSH:
-            log.msg("Enabling Whisper autoflush")
-            whisper.AUTOFLUSH = True
-
-        if settings.WHISPER_LOCK_WRITES:
-            if whisper.CAN_LOCK:
-                log.msg("Enabling Whisper file locking")
-                whisper.LOCK = True
-            else:
-                log.err("WHISPER_LOCK_WRITES is enabled but import of fcntl module failed.")
-
-=======
->>>>>>> 88fcc76d
         if not "action" in self:
             self["action"] = "start"
         self.handleAction()
 
         # If we are not running in debug mode or non-daemon mode, then log to a
-        # directory, otherwise log output will go to stdout. If parent options
-        # are set to log to syslog, then use that instead.
+        # directory, otherwise log output will go to stdout.
         if not self["debug"]:
             if self.parent.get("syslog", None):
                 log.logToSyslog(self.parent["prefix"])
@@ -338,14 +290,6 @@
                 if not isdir(logdir):
                     os.makedirs(logdir)
                 log.logToDir(logdir)
-
-        if self["whitelist"] is None:
-            self["whitelist"] = join(settings["CONF_DIR"], "whitelist.conf")
-        settings["whitelist"] = self["whitelist"]
-
-        if self["blacklist"] is None:
-            self["blacklist"] = join(settings["CONF_DIR"], "blacklist.conf")
-        settings["blacklist"] = self["blacklist"]
 
     def parseArgs(self, *args):
         if len(args) == 2:
@@ -409,7 +353,6 @@
 
         elif action == "start":
             if exists(pidfile):
-<<<<<<< HEAD
                 pf = open(pidfile, 'r')
                 try:
                     pid = int(pf.read().strip())
@@ -418,8 +361,8 @@
                     print "Could not read pidfile %s" % pidfile
                     raise SystemExit(1)
                 if _process_alive(pid):
-                    print ("%s (instance %s) is already running with pid %d" %
-                           (program, instance, pid))
+                    print ("Carbon instance '%s' is already running with pid %d" %
+                           (instance, pid))
                     raise SystemExit(1)
                 else:
                     print "Removing stale pidfile %s" % pidfile
@@ -427,140 +370,18 @@
                         os.unlink(pidfile)
                     except:
                         print "Could not remove pidfile %s" % pidfile
-
-            print "Starting %s (instance %s)" % (program, instance)
-=======
-                print ("Pidfile %s already exists, is %s already running?" %
-                       (pidfile, instance))
-                raise SystemExit(1)
-            print "Starting carbon-daemon %s" % instance
->>>>>>> 88fcc76d
-
         else:
             print "Invalid action '%s'" % action
             print "Valid actions: start stop status"
             raise SystemExit(1)
 
 
-<<<<<<< HEAD
-class CarbonAggregatorOptions(CarbonCacheOptions):
-
-    optParameters = [
-        ["rules", "", None, "Use the given aggregation rules file."],
-        ["rewrite-rules", "", None, "Use the given rewrite rules file."],
-        ] + CarbonCacheOptions.optParameters
-
-    def postOptions(self):
-        CarbonCacheOptions.postOptions(self)
-        if self["rules"] is None:
-            self["rules"] = join(settings["CONF_DIR"], "aggregation-rules.conf")
-        settings["aggregation-rules"] = self["rules"]
-
-        if self["rewrite-rules"] is None:
-            self["rewrite-rules"] = join(settings["CONF_DIR"],
-                                         "rewrite-rules.conf")
-        settings["rewrite-rules"] = self["rewrite-rules"]
-
-
-class CarbonRelayOptions(CarbonCacheOptions):
-
-    optParameters = [
-        ["rules", "", None, "Use the given relay rules file."],
-        ] + CarbonCacheOptions.optParameters
-
-    def postOptions(self):
-        CarbonCacheOptions.postOptions(self)
-        if self["rules"] is None:
-            self["rules"] = join(settings["CONF_DIR"], "relay-rules.conf")
-        settings["relay-rules"] = self["rules"]
-
-        if settings["RELAY_METHOD"] not in ("rules", "consistent-hashing"):
-            print ("In carbon.conf, RELAY_METHOD must be either 'rules' or "
-                   "'consistent-hashing'. Invalid value: '%s'" %
-                   settings.RELAY_METHOD)
-            sys.exit(1)
-
-
-def get_default_parser(usage="%prog [options] <start|stop|status>"):
-    """Create a parser for command line options."""
-    parser = OptionParser(usage=usage)
-    parser.add_option(
-        "--debug", action="store_true",
-        help="Run in the foreground, log to stdout")
-    parser.add_option(
-        "--profile",
-        help="Record performance profile data to the given file")
-    parser.add_option(
-        "--pidfile", default=None,
-        help="Write pid to the given file")
-    parser.add_option(
-        "--config",
-        default=None,
-        help="Use the given config file")
-    parser.add_option(
-      "--whitelist",
-      default=None,
-      help="Use the given whitelist file")
-    parser.add_option(
-      "--blacklist",
-      default=None,
-      help="Use the given blacklist file")
-    parser.add_option(
-        "--logdir",
-        default=None,
-        help="Write logs in the given directory")
-    parser.add_option(
-        "--instance",
-        default='a',
-        help="Manage a specific carbon instance")
-
-    return parser
-
-
-def get_parser(name):
-    parser = get_default_parser()
-    if name == "carbon-aggregator":
-        parser.add_option(
-            "--rules",
-            default=None,
-            help="Use the given aggregation rules file.")
-        parser.add_option(
-            "--rewrite-rules",
-            default=None,
-            help="Use the given rewrite rules file.")
-    elif name == "carbon-relay":
-        parser.add_option(
-            "--rules",
-            default=None,
-            help="Use the given relay rules file.")
-    return parser
-
-
-def parse_options(parser, args):
-=======
 def read_configs(instance, options):
->>>>>>> 88fcc76d
     """
     Read settings for 'instance' from configuration dir specified by
     'options["config"]', with missing values provided by 'defaults'.
     """
-<<<<<<< HEAD
-    settings = Settings()
-    settings.update(defaults)
-
-    # Initialize default values if not set yet.
-    for name, value in kwargs.items():
-        settings.setdefault(name, value)
-
-    graphite_root = kwargs.get("ROOT_DIR")
-    if graphite_root is None:
-        graphite_root = os.environ.get('GRAPHITE_ROOT')
-    if graphite_root is None:
-        raise ValueError("Either ROOT_DIR or GRAPHITE_ROOT "
-                         "needs to be provided.")
-=======
     graphite_root = os.environ['GRAPHITE_ROOT']
->>>>>>> 88fcc76d
 
     # Default config directory to root-relative, unless overriden by the
     # 'GRAPHITE_CONF_DIR' environment variable.
@@ -587,32 +408,10 @@
     settings.setdefault(
         "LOG_DIR", join(settings["STORAGE_DIR"], "log", "carbon-daemons", instance))
 
-<<<<<<< HEAD
-    if not exists(config):
-        raise ValueError("Error: missing required config %r" % config)
-
-    settings.readFrom(config, section)
-    settings.setdefault("instance", options["instance"])
-
-    # If a specific instance of the program is specified, augment the settings
-    # with the instance-specific settings and provide sane defaults for
-    # optional settings.
-    if options["instance"]:
-        settings.readFrom(config,
-                          "%s:%s" % (section, options["instance"]))
-        settings["pidfile"] = (
-            options["pidfile"] or
-            join(settings["PID_DIR"], "%s-%s.pid" %
-                 (program, options["instance"])))
-        settings["LOG_DIR"] = (options["logdir"] or
-                              join(settings["LOG_DIR"],
-                                "%s-%s" % (program ,options["instance"])))
-=======
     # Read --config options
     config_dir = options["config"]
     if not exists(config_dir):
-        print "Config directory %s does not exist" % config_dir
-        sys.exit(1)
+        raise ValueError("Config directory %s does not exist" % config_dir)
 
     # Start reading config files
     settings.use_config_directory(config_dir)
@@ -651,7 +450,6 @@
     elif destiny == 'relay':
       settings['DAEMON_TYPE'] = 'relay'
       read_relay_configs()
->>>>>>> 88fcc76d
     else:
       raise ConfigError("Invalid pipeline destination \"" + destiny +
                         "\" must be \"write\" or \"relay\"")
@@ -679,8 +477,6 @@
   writer_settings = settings.read_file('writer.conf')
 
   db = db_settings['DATABASE']
-  if db not in ('whisper', 'ceres'):
-    raise ConfigError("Invalid DATABASE \"%s\" must be whisper or ceres." % db)
 
   settings['STORAGE_RULES'] = load_storage_rules(settings)
   settings['CACHE_SIZE_LOW_WATERMARK'] = settings.MAX_CACHE_SIZE * 0.95
