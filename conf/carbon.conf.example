[cache]
LOCAL_DATA_DIR = /opt/graphite/storage/whisper/

# Specify the user to drop privileges to
# If this is blank carbon runs as the user that invokes it
# This user must have write access to the local data directory
USER = 

# Limit the size of the cache to avoid swapping or becoming CPU bound.
# Sorts and serving cache queries gets more expensive as the cache grows.
# Use the value "inf" (infinity) for an unlimited cache size.
MAX_CACHE_SIZE = inf

# Limits the number of whisper update_many() calls per second, which effectively
# means the number of write requests sent to the disk. This is intended to
# prevent over-utilizing the disk and thus starving the rest of the system.
# When the rate of required updates exceeds this, then carbon's caching will
# take effect and increase the overall throughput accordingly.
MAX_UPDATES_PER_SECOND = 1000

# Softly limits the number of whisper files that get created each minute.
# Setting this value low (like at 50) is a good way to ensure your graphite
# system will not be adversely impacted when a bunch of new metrics are
# sent to it. The trade off is that it will take much longer for those metrics'
# database files to all get created and thus longer until the data becomes usable.
# Setting this value high (like "inf" for infinity) will cause graphite to create
# the files quickly but at the risk of slowing I/O down considerably for a while.
MAX_CREATES_PER_MINUTE = inf

LINE_RECEIVER_INTERFACE = 0.0.0.0
LINE_RECEIVER_PORT = 2003

PICKLE_RECEIVER_INTERFACE = 0.0.0.0
PICKLE_RECEIVER_PORT = 2004

CACHE_QUERY_INTERFACE = 0.0.0.0
CACHE_QUERY_PORT = 7002

# By default, carbon-cache will log every whisper update. This can be excessive and
# degrade performance if logging on the same volume as the whisper data is stored.
LOG_UPDATES = True


# Enable AMQP if you want to receve metrics using an amqp broker
# ENABLE_AMQP = False

# Verbose means a line will be logged for every metric received
# useful for testing
# AMQP_VERBOSE = False

# AMQP_HOST = localhost
# AMQP_PORT = 5672
# AMQP_VHOST = /
# AMQP_USER = guest
# AMQP_PASSWORD = guest
# AMQP_EXCHANGE = graphite

# Patterns for all of the metrics this machine will store. Read more at
# http://en.wikipedia.org/wiki/Advanced_Message_Queuing_Protocol#Bindings
#
# Example: store all sales, linux servers, and utilization metrics
# BIND_PATTERNS = sales.#, servers.linux.#, #.utilization
#
# Example: store everything
# BIND_PATTERNS = #

# NOTE: you cannot run both a cache and a relay on the same server
# with the default configuration, you have to specify a distinict
# interfaces and ports for the listeners.

[relay]
LINE_RECEIVER_INTERFACE = 0.0.0.0
LINE_RECEIVER_PORT = 2013

PICKLE_RECEIVER_INTERFACE = 0.0.0.0
PICKLE_RECEIVER_PORT = 2014

<<<<<<< HEAD
CACHE_SERVERS = server1, server2, server3
MAX_QUEUE_SIZE = 10000


[aggregator]
LINE_RECEIVER_INTERFACE = 0.0.0.0
LINE_RECEIVER_PORT = 2023

PICKLE_RECEIVER_INTERFACE = 0.0.0.0
PICKLE_RECEIVER_PORT = 2024

DESTINATION_HOST = 127.0.0.1
DESTINATION_PORT = 2004
=======
>>>>>>> 980a0759
MAX_QUEUE_SIZE = 10000<|MERGE_RESOLUTION|>--- conflicted
+++ resolved
@@ -75,8 +75,6 @@
 PICKLE_RECEIVER_INTERFACE = 0.0.0.0
 PICKLE_RECEIVER_PORT = 2014
 
-<<<<<<< HEAD
-CACHE_SERVERS = server1, server2, server3
 MAX_QUEUE_SIZE = 10000
 
 
@@ -89,6 +87,4 @@
 
 DESTINATION_HOST = 127.0.0.1
 DESTINATION_PORT = 2004
-=======
->>>>>>> 980a0759
 MAX_QUEUE_SIZE = 10000